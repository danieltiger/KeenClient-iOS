--- conflicted
+++ resolved
@@ -183,25 +183,6 @@
  */
 + (void)disableGeoLocationDefaultRequest;
 
-<<<<<<< HEAD
-=======
-/**
- Call this to disable debug logging. It's disabled by default.
- */
-+ (void)disableLogging;
-
-/**
- Call this to enable debug logging.
- */
-+ (void)enableLogging;
-
-/**
- Returns whether or not logging is currently enabled.
-
- @return true if logging is enabled, false if disabled.
- */
-+ (BOOL)isLoggingEnabled;
->>>>>>> 691bf7bd
 
 
 /**
@@ -380,7 +361,7 @@
 
 /**
  Returns whether or not logging is currently enabled.
- 
+
  @return true if logging is enabled, false if disabled.
  */
 + (BOOL)isLoggingEnabled;
