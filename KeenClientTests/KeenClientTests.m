//
//  KeenClientTests.m
//  KeenClientTests
//
//  Created by Daniel Kador on 2/8/12.
//  Copyright (c) 2012 Keen Labs. All rights reserved.
//

#import "KeenClientTests.h"
#import "KeenClient.h"
#import <OCMock/OCMock.h>
#import "KeenConstants.h"
#import "KeenProperties.h"


@interface KeenClient (testability)

// The project ID for this particular client.
@property (nonatomic, retain) NSString *projectId;
@property (nonatomic, retain) NSString *writeKey;
@property (nonatomic, retain) NSString *readKey;

// If we're running tests.
@property (nonatomic) Boolean isRunningTests;

- (NSData *)sendEvents: (NSData *) data returningResponse: (NSURLResponse **) response error: (NSError **) error;
- (id)convertDate: (id) date;
- (id)handleInvalidJSONInObject:(id)value;

@end

@interface KeenClientTests ()

- (NSString *)cacheDirectory;
- (NSString *)keenDirectory;
- (NSString *)eventDirectoryForCollection:(NSString *)collection;
- (NSArray *)contentsOfDirectoryForCollection:(NSString *)collection;
- (NSString *)pathForEventInCollection:(NSString *)collection WithTimestamp:(NSDate *)timestamp;
- (BOOL)writeNSData:(NSData *)data toFile:(NSString *)file;
@end

@implementation KeenClientTests

- (void)setUp {
    [super setUp];

    // Set-up code here.
    [[KeenClient sharedClient] setProjectId:nil];
    [[KeenClient sharedClient] setWriteKey:nil];
    [[KeenClient sharedClient] setReadKey:nil];
    [KeenClient enableLogging];
    [[KeenClient sharedClient] setGlobalPropertiesBlock:nil];
    [[KeenClient sharedClient] setGlobalPropertiesDictionary:nil];
}

- (void)tearDown {
    // Tear-down code here.
    NSLog(@"\n");
<<<<<<< HEAD
    [KeenClient clearAllEvents];

=======
    
    [[KeenClient sharedClient] setGlobalPropertiesBlock:nil];
    [[KeenClient sharedClient] setGlobalPropertiesDictionary:nil];
    
>>>>>>> 94cba80a
    // delete all collections and their events.
    NSError *error = nil;
    NSFileManager *fileManager = [NSFileManager defaultManager];
    if ([fileManager fileExistsAtPath:[self keenDirectory]]) {
        [fileManager removeItemAtPath:[self keenDirectory] error:&error];
        if (error) {
            STFail(@"No error should be thrown when cleaning up: %@", [error localizedDescription]);
        }
    }
    [super tearDown];
}

- (void)testInitWithProjectId{
    KeenClient *client = [[KeenClient alloc] initWithProjectId:@"something" andWriteKey:@"wk" andReadKey:@"rk"];
    STAssertEqualObjects(@"something", client.projectId, @"init with a valid project id should work");
    STAssertEqualObjects(@"wk", client.writeKey, @"init with a valid project id should work");
    STAssertEqualObjects(@"rk", client.readKey, @"init with a valid project id should work");
    
    KeenClient *client2 = [[KeenClient alloc] initWithProjectId:@"another" andWriteKey:@"wk2" andReadKey:@"rk2"];
    STAssertEqualObjects(@"another", client2.projectId, @"init with a valid project id should work");
    STAssertEqualObjects(@"wk2", client2.writeKey, @"init with a valid project id should work");
    STAssertEqualObjects(@"rk2", client2.readKey, @"init with a valid project id should work");
    STAssertTrue(client != client2, @"Another init should return a separate instance");
    
    [client release];
    [client2 release];
    
    client = [[KeenClient alloc] initWithProjectId:nil andWriteKey:@"wk" andReadKey:@"rk"];
    STAssertNil(client, @"init with a nil project ID should return nil");
}

- (void)testSharedClientWithProjectId{
    KeenClient *client = [KeenClient sharedClientWithProjectId:@"id" andWriteKey:@"wk" andReadKey:@"rk"];
    STAssertEquals(@"id", client.projectId, @"sharedClientWithProjectId with a non-nil project id should work.");
    STAssertEqualObjects(@"wk", client.writeKey, @"init with a valid project id should work");
    STAssertEqualObjects(@"rk", client.readKey, @"init with a valid project id should work");
    
    KeenClient *client2 = [KeenClient sharedClientWithProjectId:@"other" andWriteKey:@"wk2" andReadKey:@"rk2"];
    STAssertEqualObjects(client, client2, @"sharedClient should return the same instance");
    STAssertEqualObjects(@"wk2", client2.writeKey, @"sharedClient with a valid project id should work");
    STAssertEqualObjects(@"rk2", client2.readKey, @"sharedClient with a valid project id should work");
    
    client = [KeenClient sharedClientWithProjectId:nil andWriteKey:@"wk" andReadKey:@"rk"];
    STAssertNil(client, @"sharedClient with an invalid project id should return nil");
}

- (void)testSharedClient {
    KeenClient *client = [KeenClient sharedClient];
    STAssertNil(client.projectId, @"a client's project id should be nil at first");
    STAssertNil(client.writeKey, @"a client's write key should be nil at first");
    STAssertNil(client.readKey, @"a client's read key should be nil at first");
    
    KeenClient *client2 = [KeenClient sharedClient];
    STAssertEqualObjects(client, client2, @"sharedClient should return the same instance");
}

- (void)testAddEvent {
    KeenClient *client = [KeenClient sharedClientWithProjectId:@"id" andWriteKey:@"wk" andReadKey:@"rk"];
    
    // nil dict should should do nothing
    NSError *error = nil;
    [client addEvent:nil toEventCollection:@"foo" error:&error];
    STAssertNotNil(error, @"nil dict should return NO");
    error = nil;
    
    // nil collection should do nothing
    [client addEvent:[NSDictionary dictionary] toEventCollection:nil error:&error];
    STAssertNotNil(error, @"nil collection should return NO");
    error = nil;
    
    // basic dict should work
    NSArray *keys = [NSArray arrayWithObjects:@"a", @"b", @"c", nil];
    NSArray *values = [NSArray arrayWithObjects:@"apple", @"bapple", [NSNull null], nil];
    NSDictionary *event = [NSDictionary dictionaryWithObjects:values forKeys:keys];
    [client addEvent:event toEventCollection:@"foo" error:&error];
    STAssertNil(error, @"an okay event should return YES");
    error = nil;

    // dict with NSDate should work
    event = @{@"a": @"apple", @"b": @"bapple", @"a_date": [NSDate date]};
    [client addEvent:event toEventCollection:@"foo" error:&error];
    STAssertNil(error, @"an event with a date should return YES");
    error = nil;

    // dict with non-serializable value should do nothing
    NSError *badValue = [[NSError alloc] init];
    event = @{@"a": @"apple", @"b": @"bapple", @"bad_key": badValue};
    [client addEvent:event toEventCollection:@"foo" error:&error];
    STAssertNotNil(error, @"an event that can't be serialized should return NO");
    error = nil;
    
    // dict with root keen prop should do nothing
    badValue = [[NSError alloc] init];
    event = @{@"a": @"apple", @"keen": @"bapple"};
    [client addEvent:event toEventCollection:@"foo" error:&error];
    STAssertNotNil(error, @"");
    error = nil;
    
    // dict with non-root keen prop should work
    error = nil;
    event = @{@"nested": @{@"keen": @"whatever"}};
    [client addEvent:event toEventCollection:@"foo" error:nil];
    STAssertNil(error, @"an okay event should return YES");
}

- (void)testAddEventNoWriteKey {
    KeenClient *client = [KeenClient sharedClientWithProjectId:@"id" andWriteKey:nil andReadKey:nil];
    
    NSArray *keys = [NSArray arrayWithObjects:@"a", @"b", @"c", nil];
    NSArray *values = [NSArray arrayWithObjects:@"apple", @"bapple", [NSNull null], nil];
    NSDictionary *event = [NSDictionary dictionaryWithObjects:values forKeys:keys];
    STAssertThrows([client addEvent:event toEventCollection:@"foo" error:nil], @"should throw an exception");
}

- (void)testEventWithTimestamp {
    KeenClient *client = [KeenClient sharedClientWithProjectId:@"id" andWriteKey:@"wk" andReadKey:@"rk"];

    NSDate *date = [NSDate date];
    KeenProperties *keenProperties = [[[KeenProperties alloc] init] autorelease];
    keenProperties.timestamp = date;
    [client addEvent:@{@"a": @"b"} withKeenProperties:keenProperties toEventCollection:@"foo" error:nil];

    NSDictionary *eventsForCollection = [[[KeenClient getEventStore] getEvents] objectForKey:@"foo"];
    // Grab the first event we get back
    NSData *eventData = [eventsForCollection objectForKey:[[eventsForCollection allKeys] objectAtIndex:0]];
    NSError *error = nil;
    NSDictionary *deserializedDict = [NSJSONSerialization JSONObjectWithData:eventData
                                                                options:0
                                                                  error:&error];

    NSString *deserializedDate = deserializedDict[@"keen"][@"timestamp"];
    NSString *originalDate = [client convertDate:date];
    STAssertEqualObjects(originalDate, deserializedDate, @"If a timestamp is specified it should be used.");
}

- (void)testEventWithLocation {
    KeenClient *client = [KeenClient sharedClientWithProjectId:@"id" andWriteKey:@"wk" andReadKey:@"rk"];

    KeenProperties *keenProperties = [[[KeenProperties alloc] init] autorelease];
    CLLocation *location = [[[CLLocation alloc] initWithLatitude:37.73 longitude:-122.47] autorelease];
    keenProperties.location = location;
    [client addEvent:@{@"a": @"b"} withKeenProperties:keenProperties toEventCollection:@"foo" error:nil];

    NSDictionary *eventsForCollection = [[[KeenClient getEventStore] getEvents] objectForKey:@"foo"];
    // Grab the first event we get back
    NSData *eventData = [eventsForCollection objectForKey:[[eventsForCollection allKeys] objectAtIndex:0]];
    NSError *error = nil;
    NSDictionary *deserializedDict = [NSJSONSerialization JSONObjectWithData:eventData
                                                                     options:0
                                                                       error:&error];

    NSDictionary *deserializedLocation = deserializedDict[@"keen"][@"location"];
    NSArray *deserializedCoords = deserializedLocation[@"coordinates"];
    STAssertEqualObjects(@-122.47, deserializedCoords[0], @"Longitude was incorrect.");
    STAssertEqualObjects(@37.73, deserializedCoords[1], @"Latitude was incorrect.");
}

- (void)testEventWithDictionary {
    KeenClient *client = [KeenClient sharedClientWithProjectId:@"id" andWriteKey:@"wk" andReadKey:@"rk"];

    NSString* json = @"{\"test_str_array\":[\"val1\",\"val2\",\"val3\"]}";
    NSDictionary* eventDictionary = [NSJSONSerialization JSONObjectWithData:[json dataUsingEncoding:NSUTF8StringEncoding] options:0 error:nil];

    [client addEvent:eventDictionary toEventCollection:@"foo" error:nil];
    NSDictionary *eventsForCollection = [[[KeenClient getEventStore] getEvents] objectForKey:@"foo"];
    // Grab the first event we get back
    NSData *eventData = [eventsForCollection objectForKey:[[eventsForCollection allKeys] objectAtIndex:0]];
    NSError *error = nil;
    NSDictionary *deserializedDict = [NSJSONSerialization JSONObjectWithData:eventData
                                                                     options:0
                                                                       error:&error];

    STAssertEqualObjects(@"val1", deserializedDict[@"test_str_array"][0], @"array was incorrect");
    STAssertEqualObjects(@"val2", deserializedDict[@"test_str_array"][1], @"array was incorrect");
    STAssertEqualObjects(@"val3", deserializedDict[@"test_str_array"][2], @"array was incorrect");
}

- (void)testGeoLocation {
    // set up a client with a location
    KeenClient *client = [KeenClient sharedClientWithProjectId:@"id" andWriteKey:@"wk" andReadKey:@"rk"];
    CLLocation *location = [[[CLLocation alloc] initWithLatitude:37.73 longitude:-122.47] autorelease];
    client.currentLocation = location;
    // add an event
    [client addEvent:@{@"a": @"b"} toEventCollection:@"foo" error:nil];
    // now get the stored event
    NSDictionary *eventsForCollection = [[[KeenClient getEventStore] getEvents] objectForKey:@"foo"];
    // Grab the first event we get back
    NSData *eventData = [eventsForCollection objectForKey:[[eventsForCollection allKeys] objectAtIndex:0]];
    NSError *error = nil;
    NSDictionary *deserializedDict = [NSJSONSerialization JSONObjectWithData:eventData
                                                                     options:0
                                                                       error:&error];

    NSDictionary *deserializedLocation = deserializedDict[@"keen"][@"location"];
    NSArray *deserializedCoords = deserializedLocation[@"coordinates"];
    STAssertEqualObjects(@-122.47, deserializedCoords[0], @"Longitude was incorrect.");
    STAssertEqualObjects(@37.73, deserializedCoords[1], @"Latitude was incorrect.");
}

- (void)testGeoLocationDisabled {
    // now try the same thing but disable geo location
    KeenClient *client = [KeenClient sharedClientWithProjectId:@"id" andWriteKey:@"wk" andReadKey:@"rk"];
    [KeenClient disableGeoLocation];
    // add an event
    [client addEvent:@{@"a": @"b"} toEventCollection:@"bar" error:nil];
    // now get the stored event

    // Grab the first event we get back
    NSDictionary *eventsForCollection = [[[KeenClient getEventStore] getEvents] objectForKey:@"bar"];
    // Grab the first event we get back
    NSData *eventData = [eventsForCollection objectForKey:[[eventsForCollection allKeys] objectAtIndex:0]];
    NSError *error = nil;
    NSDictionary *deserializedDict = [NSJSONSerialization JSONObjectWithData:eventData
                                                                     options:0
                                                                       error:&error];

    NSDictionary *deserializedLocation = deserializedDict[@"keen"][@"location"];
    STAssertNil(deserializedLocation, @"No location should have been saved.");
}

- (void)testEventWithNonDictionaryKeen {
    KeenClient *client = [KeenClient sharedClientWithProjectId:@"id" andWriteKey:@"wk" andReadKey:@"rk"];
    
    NSDictionary *theEvent = @{@"keen": @"abc"};
    NSError *error = nil;
    [client addEvent:theEvent toEventCollection:@"foo" error:&error];
    STAssertNotNil(error, @"an event with a non-dict value for 'keen' should error");
}

- (void)testBasicAddon {
    KeenClient *client = [KeenClient sharedClientWithProjectId:@"id" andWriteKey:@"wk" andReadKey:@"rk"];
    
    NSDictionary *theEvent = @{
                               @"keen":@{
                                       @"addons" : @[
                                               @{
                                                   @"name" : @"addon:name",
                                                   @"input" : @{@"param_name" : @"property_that_contains_param"},
                                                   @"output" : @"property.to.store.output"
                                                   }
                                               ]
                                       },
                               @"a": @"b"
                               };
    
    // add the event
    NSError *error = nil;
    [client addEvent:theEvent toEventCollection:@"foo" error:&error];
    STAssertNil(error, @"event should add");
    
    // now get it and verify some things about it
    NSDictionary *deserializedDict = [self firstEventForCollection:@"foo"];
    NSDictionary *deserializedAddon = deserializedDict[@"keen"][@"addons"][0];
    STAssertEqualObjects(@"addon:name", deserializedAddon[@"name"], @"Addon name should be right");
}

- (NSDictionary *)buildResultWithSuccess:(Boolean)success 
                            andErrorCode:(NSString *)errorCode 
                          andDescription:(NSString *)description {
    NSDictionary *result = [NSMutableDictionary dictionaryWithObject:[NSNumber numberWithBool:success]
                                                              forKey:@"success"];
    if (!success) {
        NSDictionary *error = [NSDictionary dictionaryWithObjectsAndKeys:errorCode, @"name",
                               description, @"description", nil];
        [result setValue:error forKey:@"error"];
    }
    return result;
}

- (NSDictionary *)buildResponseJsonWithSuccess:(Boolean)success 
                                 AndErrorCode:(NSString *)errorCode 
                               AndDescription:(NSString *)description {
    NSDictionary *result = [self buildResultWithSuccess:success 
                                           andErrorCode:errorCode 
                                         andDescription:description];
    NSArray *array = [NSArray arrayWithObject:result];
    return [NSDictionary dictionaryWithObject:array forKey:@"foo"];
}

- (id)uploadTestHelperWithData:(id)data andStatusCode:(NSInteger)code {
    if (!data) {
        data = [self buildResponseJsonWithSuccess:YES AndErrorCode:nil AndDescription:nil];
    }
    
    // set up the partial mock
    KeenClient *client = [KeenClient sharedClientWithProjectId:@"id" andWriteKey:@"wk" andReadKey:@"rk"];
    client.isRunningTests = YES;
    id mock = [OCMockObject partialMockForObject:client];
    
    // set up the response we're faking out
    NSHTTPURLResponse *response = [[[NSHTTPURLResponse alloc] initWithURL:nil statusCode:code HTTPVersion:nil headerFields:nil] autorelease];
    
    // serialize the faked out response data
    data = [client handleInvalidJSONInObject:data];
    NSData *serializedData = [NSJSONSerialization dataWithJSONObject:data
                                                             options:0
                                                               error:nil];
    // set up the response data we're faking out
    [[[mock stub] andReturn:serializedData] sendEvents:[OCMArg any] 
                                     returningResponse:[OCMArg setTo:response] 
                                                 error:[OCMArg setTo:nil]];
    
    return mock;
}

- (void)addSimpleEventAndUploadWithMock:(id)mock {
    // add an event
    [mock addEvent:[NSDictionary dictionaryWithObject:@"apple" forKey:@"a"] toEventCollection:@"foo" error:nil];
    
    // and "upload" it
    [mock uploadWithFinishedBlock:nil];
}

- (void)testUploadSuccess {
    id mock = [self uploadTestHelperWithData:nil andStatusCode:200];
    
    [self addSimpleEventAndUploadWithMock:mock];
    
    // make sure the event was deleted from the store
    STAssertTrue([[KeenClient getEventStore] getTotalEventCount] == 0, @"There should be no files after a successful upload.");
}

- (void)testUploadFailedServerDown {
    id mock = [self uploadTestHelperWithData:nil andStatusCode:500];
    
    [self addSimpleEventAndUploadWithMock:mock];

    // make sure the file wasn't deleted from the store
    STAssertTrue([[KeenClient getEventStore] getTotalEventCount] == 1, @"There should be one files after a successful upload.");
}

- (void)testUploadFailedServerDownNonJsonResponse {
    id mock = [self uploadTestHelperWithData:@{} andStatusCode:500];
    
    [self addSimpleEventAndUploadWithMock:mock];
    
    // make sure the file wasn't deleted locally
    STAssertTrue([[KeenClient getEventStore] getTotalEventCount] == 1, @"There should be one files after a successful upload.");
}

- (void)testUploadFailedBadRequest {
    id mock = [self uploadTestHelperWithData:[self buildResponseJsonWithSuccess:NO 
                                                                   AndErrorCode:@"InvalidCollectionNameError" 
                                                                 AndDescription:@"anything"] 
                               andStatusCode:200];
    
    [self addSimpleEventAndUploadWithMock:mock];
    
    // make sure the file was deleted locally
    // make sure the event was deleted from the store
    STAssertTrue([[KeenClient getEventStore] getTotalEventCount] == 0,  @"An invalid event should be deleted after an upload attempt.");
}

- (void)testUploadFailedBadRequestUnknownError {
    id mock = [self uploadTestHelperWithData:@{} andStatusCode:400];
    
    [self addSimpleEventAndUploadWithMock:mock];
    
    // make sure the file wasn't deleted locally
    STAssertTrue([[KeenClient getEventStore] getTotalEventCount] == 1, @"An upload that results in an unexpected error should not delete the event.");
}

- (void)testUploadMultipleEventsSameCollectionSuccess {
    NSDictionary *result1 = [self buildResultWithSuccess:YES 
                                            andErrorCode:nil 
                                          andDescription:nil];
    NSDictionary *result2 = [self buildResultWithSuccess:YES
                                            andErrorCode:nil 
                                          andDescription:nil];
    NSDictionary *result = [NSDictionary dictionaryWithObject:[NSArray arrayWithObjects:result1, result2, nil]
                                                       forKey:@"foo"];
    id mock = [self uploadTestHelperWithData:result andStatusCode:200];
    
    // add an event
    [mock addEvent:[NSDictionary dictionaryWithObject:@"apple" forKey:@"a"] toEventCollection:@"foo" error:nil];
    [mock addEvent:[NSDictionary dictionaryWithObject:@"apple2" forKey:@"a"] toEventCollection:@"foo" error:nil];
    
    // and "upload" it
    [mock uploadWithFinishedBlock:nil];
    
    // make sure the events were deleted locally
    STAssertTrue([[KeenClient getEventStore] getTotalEventCount] == 0,  @"There should be no files after a successful upload.");
}

- (void)testUploadMultipleEventsDifferentCollectionSuccess {
    NSDictionary *result1 = [self buildResultWithSuccess:YES 
                                            andErrorCode:nil 
                                          andDescription:nil];
    NSDictionary *result2 = [self buildResultWithSuccess:YES
                                            andErrorCode:nil 
                                          andDescription:nil];
    NSDictionary *result = [NSDictionary dictionaryWithObjectsAndKeys:
                            [NSArray arrayWithObject:result1], @"foo", 
                            [NSArray arrayWithObject:result2], @"bar", nil];
    id mock = [self uploadTestHelperWithData:result andStatusCode:200];
    
    // add an event
    [mock addEvent:[NSDictionary dictionaryWithObject:@"apple" forKey:@"a"] toEventCollection:@"foo" error:nil];
    [mock addEvent:[NSDictionary dictionaryWithObject:@"bapple" forKey:@"b"] toEventCollection:@"bar" error:nil];
    
    // and "upload" it
    [mock uploadWithFinishedBlock:nil];
    
    // make sure the files were deleted locally
    STAssertTrue([[KeenClient getEventStore] getTotalEventCount] == 0,  @"There should be no events after a successful upload.");
}

- (void)testUploadMultipleEventsSameCollectionOneFails {
    NSDictionary *result1 = [self buildResultWithSuccess:YES
                                            andErrorCode:nil
                                          andDescription:nil];
    NSDictionary *result2 = [self buildResultWithSuccess:NO
                                            andErrorCode:@"InvalidCollectionNameError"
                                          andDescription:@"something"];
    NSDictionary *result = [NSDictionary dictionaryWithObject:[NSArray arrayWithObjects:result1, result2, nil]
                                                       forKey:@"foo"];
    id mock = [self uploadTestHelperWithData:result andStatusCode:200];

    // add an event
    [mock addEvent:[NSDictionary dictionaryWithObject:@"apple" forKey:@"a"] toEventCollection:@"foo" error:nil];
    [mock addEvent:[NSDictionary dictionaryWithObject:@"apple2" forKey:@"a"] toEventCollection:@"foo" error:nil];

    // and "upload" it
    [mock uploadWithFinishedBlock:nil];

    // make sure the file were deleted locally
    STAssertTrue([[KeenClient getEventStore] getTotalEventCount] == 0,  @"There should be no events after a successful upload.");
}

- (void)testUploadMultipleEventsDifferentCollectionsOneFails {
    NSDictionary *result1 = [self buildResultWithSuccess:YES
                                            andErrorCode:nil
                                          andDescription:nil];
    NSDictionary *result2 = [self buildResultWithSuccess:NO
                                            andErrorCode:@"InvalidCollectionNameError"
                                          andDescription:@"something"];
    NSDictionary *result = [NSDictionary dictionaryWithObjectsAndKeys:
                            [NSArray arrayWithObject:result1], @"foo",
                            [NSArray arrayWithObject:result2], @"bar", nil];
    id mock = [self uploadTestHelperWithData:result andStatusCode:200];

    // add an event
    [mock addEvent:[NSDictionary dictionaryWithObject:@"apple" forKey:@"a"] toEventCollection:@"foo" error:nil];
    [mock addEvent:[NSDictionary dictionaryWithObject:@"bapple" forKey:@"b"] toEventCollection:@"bar" error:nil];

    // and "upload" it
    [mock uploadWithFinishedBlock:nil];

    // make sure the files were deleted locally
    STAssertTrue([[KeenClient getEventStore] getTotalEventCount] == 0,  @"There should be no events after a successful upload.");
}

- (void)testUploadMultipleEventsDifferentCollectionsOneFailsForServerReason {
    NSDictionary *result1 = [self buildResultWithSuccess:YES
                                            andErrorCode:nil
                                          andDescription:nil];
    NSDictionary *result2 = [self buildResultWithSuccess:NO
                                            andErrorCode:@"barf"
                                          andDescription:@"something"];
    NSDictionary *result = [NSDictionary dictionaryWithObjectsAndKeys:
                            [NSArray arrayWithObject:result1], @"foo",
                            [NSArray arrayWithObject:result2], @"bar", nil];
    id mock = [self uploadTestHelperWithData:result andStatusCode:200];

    // add an event
    [mock addEvent:[NSDictionary dictionaryWithObject:@"apple" forKey:@"a"] toEventCollection:@"foo" error:nil];
    [mock addEvent:[NSDictionary dictionaryWithObject:@"bapple" forKey:@"b"] toEventCollection:@"bar" error:nil];

    // and "upload" it
    [mock uploadWithFinishedBlock:nil];

    // make sure the files were deleted locally
    STAssertTrue([[KeenClient getEventStore] getTotalEventCount] == 1,  @"There should be 1 events after a partial upload.");
}

- (void)testTooManyEventsCached {
    KeenClient *client = [KeenClient sharedClientWithProjectId:@"id" andWriteKey:@"wk" andReadKey:@"rk"];
    client.isRunningTests = YES;
    NSDictionary *event = [NSDictionary dictionaryWithObjectsAndKeys:@"bar", @"foo", nil];
    // create 5 events
    for (int i=0; i<5; i++) {
        [client addEvent:event toEventCollection:@"something" error:nil];
    }
    STAssertTrue([[KeenClient getEventStore] getTotalEventCount] == 5,  @"There should be exactly five events.");
    // now do one more, should age out 1 old ones
    [client addEvent:event toEventCollection:@"something" error:nil];
    // so now there should be 4 left (5 - 2 + 1)
    STAssertTrue([[KeenClient getEventStore] getTotalEventCount] == 4, @"There should be exactly five events.");
}

- (void)testGlobalPropertiesDictionary {
    KeenClient *client = [KeenClient sharedClientWithProjectId:@"id" andWriteKey:@"wk" andReadKey:@"rk"];
    client.isRunningTests = YES;
    
    NSDictionary * (^RunTest)(NSDictionary*, NSUInteger) = ^(NSDictionary *globalProperties,
                                                             NSUInteger expectedNumProperties) {
        NSString *eventCollectionName = [NSString stringWithFormat:@"foo%f", [[NSDate date] timeIntervalSince1970]];
        client.globalPropertiesDictionary = globalProperties;
        NSDictionary *event = @{@"foo": @"bar"};
        [client addEvent:event toEventCollection:eventCollectionName error:nil];
        NSDictionary *eventsForCollection = [[[KeenClient getEventStore] getEvents] objectForKey:eventCollectionName];
        // Grab the first event we get back
        NSData *eventData = [eventsForCollection objectForKey:[[eventsForCollection allKeys] objectAtIndex:0]];
        NSError *error = nil;
        NSDictionary *storedEvent = [NSJSONSerialization JSONObjectWithData:eventData
                                                                  options:0
                                                                    error:&error];

        STAssertEqualObjects(event[@"foo"], storedEvent[@"foo"], @"");
        STAssertTrue([storedEvent count] == expectedNumProperties + 1, @"");
        return storedEvent;
    };
    
    // a nil dictionary should be okay
    RunTest(nil, 1);
    
    // an empty dictionary should be okay
    RunTest(@{}, 1);
    
    // a dictionary that returns some non-conflicting property names should be okay
    NSDictionary *storedEvent = RunTest(@{@"default_name": @"default_value"}, 2);
    STAssertEqualObjects(@"default_value", storedEvent[@"default_name"], @"");
    
    // a dictionary that returns a conflicting property name should not overwrite the property on
    // the event
    RunTest(@{@"foo": @"some_new_value"}, 1);
    
    // a dictionary that contains an addon should be okay
    NSDictionary *theEvent = @{
                               @"keen":@{
                                       @"addons" : @[
                                               @{
                                                   @"name" : @"addon:name",
                                                   @"input" : @{@"param_name" : @"property_that_contains_param"},
                                                   @"output" : @"property.to.store.output"
                                                   }
                                               ]
                                       },
                               @"a": @"b"
                               };
    storedEvent = RunTest(theEvent, 2);
    NSDictionary *deserializedAddon = storedEvent[@"keen"][@"addons"][0];
    STAssertEqualObjects(@"addon:name", deserializedAddon[@"name"], @"Addon name should be right");
}

- (void)testGlobalPropertiesBlock {
    KeenClient *client = [KeenClient sharedClientWithProjectId:@"id" andWriteKey:@"wk" andReadKey:@"rk"];
    client.isRunningTests = YES;
    
    NSDictionary * (^RunTest)(KeenGlobalPropertiesBlock, NSUInteger) = ^(KeenGlobalPropertiesBlock block,
                                                                         NSUInteger expectedNumProperties) {
        NSString *eventCollectionName = [NSString stringWithFormat:@"foo%f", [[NSDate date] timeIntervalSince1970]];
        client.globalPropertiesBlock = block;
        NSDictionary *event = @{@"foo": @"bar"};
        [client addEvent:event toEventCollection:eventCollectionName error:nil];

        NSDictionary *eventsForCollection = [[[KeenClient getEventStore] getEvents] objectForKey:eventCollectionName];
        // Grab the first event we get back
        NSData *eventData = [eventsForCollection objectForKey:[[eventsForCollection allKeys] objectAtIndex:0]];
        NSError *error = nil;
        NSDictionary *storedEvent = [NSJSONSerialization JSONObjectWithData:eventData
                                                                    options:0
                                                                      error:&error];

        STAssertEqualObjects(event[@"foo"], storedEvent[@"foo"], @"");
        STAssertTrue([storedEvent count] == expectedNumProperties + 1, @"");
        return storedEvent;
    };
    
    // a block that returns nil should be okay
    RunTest(nil, 1);
    
    // a block that returns an empty dictionary should be okay
    RunTest(^NSDictionary *(NSString *eventCollection) {
        return [NSDictionary dictionary];
    }, 1);
    
    // a block that returns some non-conflicting property names should be okay
    NSDictionary *storedEvent = RunTest(^NSDictionary *(NSString *eventCollection) {
        return @{@"default_name": @"default_value"};
    }, 2);
    STAssertEqualObjects(@"default_value", storedEvent[@"default_name"], @"");
    
    // a block that returns a conflicting property name should not overwrite the property on the event
    RunTest(^NSDictionary *(NSString *eventCollection) {
        return @{@"foo": @"some new value"};
    }, 1);
    
    // a dictionary that contains an addon should be okay
    NSDictionary *theEvent = @{
                               @"keen":@{
                                       @"addons" : @[
                                               @{
                                                   @"name" : @"addon:name",
                                                   @"input" : @{@"param_name" : @"property_that_contains_param"},
                                                   @"output" : @"property.to.store.output"
                                                   }
                                               ]
                                       },
                               @"a": @"b"
                               };
    storedEvent = RunTest(^NSDictionary *(NSString *eventCollection) {
        return theEvent;
    }, 2);
    NSDictionary *deserializedAddon = storedEvent[@"keen"][@"addons"][0];
    STAssertEqualObjects(@"addon:name", deserializedAddon[@"name"], @"Addon name should be right");
}

- (void)testGlobalPropertiesTogether {
    KeenClient *client = [KeenClient sharedClientWithProjectId:@"id" andWriteKey:@"wk" andReadKey:@"rk"];
    client.isRunningTests = YES;
    
    // properties from the block should take precedence over properties from the dictionary
    // but properties from the event itself should take precedence over all
    client.globalPropertiesDictionary = @{@"default_property": @5, @"foo": @"some_new_value"};
    client.globalPropertiesBlock = ^NSDictionary *(NSString *eventCollection) {
        return @{ @"default_property": @6, @"foo": @"some_other_value"};
    };
    [client addEvent:@{@"foo": @"bar"} toEventCollection:@"apples" error:nil];

    NSDictionary *eventsForCollection = [[[KeenClient getEventStore] getEvents] objectForKey:@"apples"];
    // Grab the first event we get back
    NSData *eventData = [eventsForCollection objectForKey:[[eventsForCollection allKeys] objectAtIndex:0]];
    NSError *error = nil;
    NSDictionary *storedEvent = [NSJSONSerialization JSONObjectWithData:eventData
                                                                options:0
                                                                  error:&error];

    STAssertEqualObjects(@"bar", storedEvent[@"foo"], @"");
    STAssertEqualObjects(@6, storedEvent[@"default_property"], @"");
    STAssertTrue([storedEvent count] == 3, @"");
}

- (void)testInvalidEventCollection {
    KeenClient *client = [KeenClient sharedClientWithProjectId:@"id" andWriteKey:@"wk" andReadKey:@"rk"];
    client.isRunningTests = YES;
    
    NSDictionary *event = @{@"a": @"b"};
    // collection can't start with $
    NSError *error = nil;
    [client addEvent:event toEventCollection:@"$asd" error:&error];
    STAssertNotNil(error, @"collection can't start with $");
    error = nil;
    
    // collection can't be over 256 chars
    NSMutableString *longString = [NSMutableString stringWithCapacity:257];
    for (int i=0; i<257; i++) {
        [longString appendString:@"a"];
    }
    [client addEvent:event toEventCollection:@"$asd" error:&error];
    STAssertNotNil(error, @"collection can't be longer than 256 chars");
}

- (void)testUploadMultipleTimes {
    KeenClient *client = [KeenClient sharedClientWithProjectId:@"id" andWriteKey:@"wk" andReadKey:@"rk"];
    client.isRunningTests = YES;
    
    [client uploadWithFinishedBlock:nil];
    [client uploadWithFinishedBlock:nil];
    [client uploadWithFinishedBlock:nil];
}

- (void)testMigrateFSEvents {

    KeenClient *client = [KeenClient sharedClientWithProjectId:@"id" andWriteKey:@"wk" andReadKey:@"rk"];
    client.isRunningTests = YES;

    // make sure the directory we want to write the file to exists
    NSString *dirPath = [self eventDirectoryForCollection:@"foo"];
    NSFileManager *manager = [NSFileManager defaultManager];
    NSError *error = nil;
    [manager createDirectoryAtPath:dirPath withIntermediateDirectories:true attributes:nil error:&error];
    STAssertNil(error, @"created directory for events");

    // Write out a couple of events that we can import later!
    NSDictionary *event1 = [NSDictionary dictionaryWithObject:@"apple" forKey:@"a"];
    NSDictionary *event2 = [NSDictionary dictionaryWithObject:@"orange" forKey:@"b"];

    NSData *json1 = [NSJSONSerialization dataWithJSONObject:event1 options:0 error:&error];
    NSData *json2 =[NSJSONSerialization dataWithJSONObject:event2 options:0 error:&error];

    NSString *fileName1 = [self pathForEventInCollection:@"foo" WithTimestamp:[NSDate date]];
    NSString *fileName2 = [self pathForEventInCollection:@"foo" WithTimestamp:[NSDate date]];

    [self writeNSData:json1 toFile:fileName1];
    [self writeNSData:json2 toFile:fileName2];

    [client importFileData];
    // Now we're gonna add an event and verify the events we just wrote to the fs
    // are added to the database and the files are cleaned up.
    error = nil;
    NSDictionary *event3 = @{@"nested": @{@"keen": @"whatever"}};
    [client addEvent:event3 toEventCollection:@"foo" error:nil];

    STAssertTrue([[KeenClient getEventStore] getTotalEventCount] == 3,  @"There should be 3 events after an import.");
    STAssertFalse([manager fileExistsAtPath:[self keenDirectory] isDirectory:true], @"The Keen directory should be gone.");
}

# pragma mark - test filesystem utility methods

- (NSString *)cacheDirectory {
    NSArray *paths = NSSearchPathForDirectoriesInDomains(NSCachesDirectory, NSUserDomainMask, YES);
    NSString *documentsDirectory = [paths objectAtIndex:0];
    return documentsDirectory;
}

- (NSString *)keenDirectory {
    return [[[self cacheDirectory] stringByAppendingPathComponent:@"keen"] stringByAppendingPathComponent:@"id"];
}

- (NSString *)eventDirectoryForCollection:(NSString *)collection {
    return [[self keenDirectory] stringByAppendingPathComponent:collection];
}

- (NSArray *)contentsOfDirectoryForCollection:(NSString *)collection {
    NSString *path = [self eventDirectoryForCollection:collection];
    NSFileManager *manager = [NSFileManager defaultManager];
    NSError *error = nil;
    NSArray *contents = [manager contentsOfDirectoryAtPath:path error:&error];
    if (error) {
        STFail(@"Error when listing contents of directory for collection %@: %@",
               collection, [error localizedDescription]);
    }
    return contents;
}

- (NSString *)pathForEventInCollection:(NSString *)collection WithTimestamp:(NSDate *)timestamp {
    // get a file manager.
    NSFileManager *fileManager = [NSFileManager defaultManager];
    // determine the root of the filename.
    NSString *name = [NSString stringWithFormat:@"%f", [timestamp timeIntervalSince1970]];
    // get the path to the directory where the file will be written
    NSString *directory = [self eventDirectoryForCollection:collection];
    // start a counter that we'll use to make sure that even if multiple events are written with the same timestamp,
    // we'll be able to handle it.
    uint count = 0;

    // declare a tiny helper block to get the next path based on the counter.
    NSString * (^getNextPath)(uint count) = ^(uint count) {
        return [directory stringByAppendingPathComponent:[NSString stringWithFormat:@"%@.%i", name, count]];
    };

    // starting with our root filename.0, see if a file exists.  if it doesn't, great.  but if it does, then go
    // on to filename.1, filename.2, etc.
    NSString *path = getNextPath(count);
    while ([fileManager fileExistsAtPath:path]) {
        count++;
        path = getNextPath(count);
    }

    return path;
}

- (BOOL)writeNSData:(NSData *)data toFile:(NSString *)file {
    // write file atomically so we don't ever have a partial event to worry about.
    Boolean success = [data writeToFile:file atomically:YES];
    if (!success) {
        KCLog(@"Error when writing event to file: %@", file);
        return NO;
    } else {
        KCLog(@"Successfully wrote event to file: %@", file);
    }
    return YES;
}

@end<|MERGE_RESOLUTION|>--- conflicted
+++ resolved
@@ -56,15 +56,11 @@
 - (void)tearDown {
     // Tear-down code here.
     NSLog(@"\n");
-<<<<<<< HEAD
     [KeenClient clearAllEvents];
 
-=======
-    
     [[KeenClient sharedClient] setGlobalPropertiesBlock:nil];
     [[KeenClient sharedClient] setGlobalPropertiesDictionary:nil];
     
->>>>>>> 94cba80a
     // delete all collections and their events.
     NSError *error = nil;
     NSFileManager *fileManager = [NSFileManager defaultManager];
