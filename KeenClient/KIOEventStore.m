--- conflicted
+++ resolved
@@ -494,7 +494,6 @@
     dispatch_release(sema);
 }
 
-<<<<<<< HEAD
 - (id)convertNSDateToISO8601:(NSDate *)date {
     double offset = [[NSTimeZone localTimeZone] secondsFromGMTForDate:date] / 3600.00;  // need the offset
     NSArray *offsetArray = [[NSString stringWithFormat:@"%f",offset] componentsSeparatedByString:@"."]; // split it so we don't have to do math or numberformatting, which isn't thread-safe either
@@ -537,12 +536,4 @@
 }
 
 
-- (void)dealloc {
-    [self closeDB];
-    dispatch_release(self.dbQueue);
-    [super dealloc];
-}
-
-=======
->>>>>>> f84c8102
 @end