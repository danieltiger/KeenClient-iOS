--- conflicted
+++ resolved
@@ -666,11 +666,10 @@
             NSData *data = [NSData dataWithContentsOfFile:filePath];
             // deserialize it
             error = nil;
-<<<<<<< HEAD
-
             if ([data length] > 0) {
-                NSDictionary *eventDict = [data objectFromJSONDataWithParseOptions:JKParseOptionNone
-                                                                             error:&error];
+                NSDictionary *eventDict = [NSJSONSerialization JSONObjectWithData:data
+                                                                          options:0
+                                                                            error:&error];
                 if (error) {
                     KCLog(@"An error occurred when deserializing a saved event: %@", [error localizedDescription]);
                     continue;
@@ -682,14 +681,6 @@
             }
             else {
                 [[NSFileManager defaultManager] removeItemAtPath:filePath error:nil];
-=======
-            NSDictionary *eventDict = [NSJSONSerialization JSONObjectWithData:data
-                                                                      options:0
-                                                                        error:&error];
-            if (error) {
-                KCLog(@"An error occurred when deserializing a saved event: %@", [error localizedDescription]);
-                continue;
->>>>>>> 48eb519f
             }
         }
         // and then add the array back to the overall request
@@ -909,7 +900,7 @@
     if (error != NULL) {
         NSDictionary *userInfo = [NSDictionary dictionaryWithObject:errorMessage forKey:NSLocalizedDescriptionKey];
         *error = [NSError errorWithDomain:kKeenErrorDomain code:1 userInfo:userInfo];
-        KCLog(*error);
+        KCLog(@"%@", *error);
     }
 }
                     
