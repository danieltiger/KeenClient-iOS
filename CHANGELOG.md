# Change Log
All notable changes to this project will be documented in this file.
This project adheres to [Semantic Versioning](http://semver.org/).


## [Unreleased][unreleased]
<<<<<<< HEAD
### Added
- Added support for using HTTP proxies. #171
=======
### Changed
- Updated Swift example project to Swift 3 syntax. #175
>>>>>>> 59250d0b

## [3.5.6] - 2016-08-05
### Fixed
- Fixed app crashing when NSDate conversion to ISO8601 failed. Removed dependency on SQLite to convert date in favor of NSDateFormatter, which is thread-safe on iOS >=7 and OS X >=10.9. #165

## [3.5.5] - 2016-06-28
### Fixed
- Fixed handling of SQLite errors on `getEventsWithMaxAttempts`, `closeDB`, and `prepareAllSQLiteStatements` methods.

## [3.5.4] - 2016-06-13
### Fixed
- Fixed `uploadWithFinishedBlock` method that was not calling the user passed block if the upload failed. #155
- Fixed Xcode `KeenClient-Prefix.pch.pch: No such file or directory` warnings when compiling app.

### Changed
- Disabled printing Reachability flags to console by default. #153
- Increased iOS Deployment Target to 7.0.

## [3.5.3] - 2016-03-28
### Added
- Added test coverage integration with Coveralls by using the Slather gem. Added configuration file .slather.yml for use with Slather.
- Added Gemfile with `Slather` and `xcpretty` gems for use with Travis CI.
- Added shell script to run tests in `bin/test.sh`. Outputs each individual test and if it succeeded or failed.

### Changed
- Changed .travis.yml file to use the shell script `bin/test.sh` instead of Makefile.

### Removed
- Removed Makefile in favor of `/bin/test.sh`.
- Removed unused docs folder and `generate_docs.sh` script.

### Fixed
- Fixed bug where an app would crash in case the database was corrupted, by checking for the `SQLITE_CORRUPT` flag when database is opened, and deleting it if true.  #121

## [3.5.2] - 2016-02-04
### Added
- Added support for Carthage. Added a Dynamic Framework scheme, and changed its setting to "Shared" so Carthage can use it.

## [3.5.1] - 2016-01-27
### Fixed
- Updated Swift example project to conform with new Swift 2 syntax. Also added the timeframe parameter to all queries in example projects to conform with Keen query requirements. #132
- Updated project properties using Xcode's recommended settings: "Build Settings" to Standard architectures, "Product Bundle Identifier", and "Enable Testability".
- Updated project settings for Objective-C and Swift sample apps.
- Updated OCMock to v3.2.1.
- Fixed KeenClientTests warnings.
- Fixed Reachability potential memory leak error, updated it to latest version found on [Apple Developer website](https://developer.apple.com/library/ios/samplecode/Reachability/Introduction/Intro.html). #133
- Fixed a few errors in the README.md file.
- Fixed `sendSynchronousRequest:returningResponse:error:` deprecated warnings, updated methods to use NSURLSession `dataTaskWithRequest:completionHandler`. #136

### Changed
- Changed the KeenClientExample project deployment target to 6.0, so it can be deployed to a device when bitcode is enabled.
- Removed KeenClient-Device and KeenClient-Simulator targets.
- Changed the KeenClient-Aggregate "Run Script" phase to use `xcodebuild`, and build the KeenClient target for both simulator and device with bitcode support. #140

## [3.5.0] - 2015-12-29
### Added
- Added a query attempts limit functionality, to help users avoid running into rate limit issues. This only works for calls to the Keen Query API that return a 4XX response. Two variables were added to the `KeenClient` class, `maxQueryUploadAttempts` and `queryTTL`. The first one is a threshold for how many times a query should be attempted. The second is a threshold in seconds for how long the failed queries attempts should stay in the database. #105

### Changed
- Changed `maxAttempts` variable to `maxEventUploadAttempts`.

### Fixed
- Fixed error with `MultiAnalysisQueries` method on running an invalid comparison when trying to insure all `KIOQuery` had the same `eventCollection` properties, and also moved all properties (filters, timeframe, timezone, group_by, interval) from the `KIOQuery` objects to the final multi-analysis dictionary. #124 #125 #128

## [3.4.3] - 2015-08-10
### Fixed
- Fixed sqlite EXC_BAD_ACCESS crash that was happening because of `NSString UTF8String` calls inside `KIOEventStore` dispatch_sync blocks, followed by a call to `resetSQLiteStatement`. #114

## [3.4.2] - 2015-08-07
### Fixed
- Fixed sqlite migration error that was starting a transaction and not finishing it,  keeping events from being saved. #113

## [3.4.1] - 2015-07-22
### Fixed
- Fixed uploading events with multiple instances of KeenClient. All instances of `sharedClientWithProjectId` must now use `sharedClientWithProjectID` instead.

## [3.4.0] - 2015-07-08
### Added
- Added querying capability to SDK. 

## [3.3.1] - 2015-06-12
### Fixed
- Fixed warning about deprecated SenTestingKit, converted it to XCTest.

### Changed
- Added the prefix KIO to Reachability files and all its methods to avoid duplicate erros with other projects or Pods. #97
- Moved sqlite files to a subspec inside the KeenClient.podspec file, and added compiler flags to them to suppress warnings in other projects.

## [3.3.0] - 2015-05-27
### Added
- Added Network Reachability check before uploading events and SystemConfiguration framework.
- Added SQLite database versioning and migration capabilities.
- Added max number of upload retries to events. The default value is 3 attempts, and it can be changed by setting the `client.maxAttempts` variable.
- Added KeenSwiftClientExample project and updated README to include Swift code examples.

### Changed
- Refactored KIOEventStore to reopen connection to database in case it's closed by a SQLite failure.
- Updated code to accept all HTTP 2xx status codes.

### Fixed
- Fixed uploading empty data when requests dictionary was empty. PR #75
- Fixed first-time app startup Cocoa error 260 bug where keenSubDirectories does not exist yet.
- Fixed Xcode warnings.

## [3.2.20] - 2014-11-07
- Skipped 3.2.19 due to CocoaPods versioning issue.

### Fixed 
- Fixed semaphore_wait_trap issue caused by recursive calls of dispatch_sync.

## [3.2.18] - 2014-10-28
### Fixed
- Fixed erroneous removal of disableGeoLocation method call from KeenClient.h.

## [3.2.17] - 2014-10-27
### Fixed
- Fixed bug created in CocoaPods by 3.2.16.

## [3.2.16] - 2014-10-27
### Added
- Added support for `requestWhenInUseAuthorization` and `requestAlwaysAuthorization` in iOS 8.

## [3.2.15] - 2014-09-17
### Added
- Added KeenClient-Cocoa build target/universal binary to support Mac OS X
- Added convertNSDateToISO8601 to dispatch queue

### Changed
- Updated GitHub documentation to match documentation found at [keen.io](http://keen.io)
- Refactored semaphores to use dispatch_sync and cleaned up instances of dispatch_retain

## [3.2.14] - 2014-08-01
### Fixed
- Fixed analyzer warnings.
- Fixed methods returning NSErrors as double pointers.

### Changed
- Enabled ARC in Simulator and Device targets.

## [3.2.13] - 2014-07-22
### Changed
- Updated podspec to include c source for sqlite3.

## [3.2.12] - 2014-07-21
- Skipped 3.2.11 versioning in favor of 3.2.12 to workaround Cocoapods versioning issue.

### Added
- Added sdkVersion class method.
- Added call to resetPendingEvents in getEvents.

### Fixed
- Fixed KEEN\_LOGGING\_ macro.
- Fixed instance client issues created by KIOEventStore implementation.

### Changed
- Converted KeenClient to use ARC.
- Renamed all SQLite files with keen\_io\_ prefix.
- Moved keen\_io\_sqlite3.h import to KIOEventStore.m.
- Replaced usage of NSDateFormatter with SQLite based date conversion (thread safe).

## [3.2.10] - 2014-06-20
### Added
- Added queuing to KIOEventStore to ensure SQLite calls are serialized.
- Added sqlite-amalgamation library to eliminate dependency on libsqlite3.dylib.
- Added SDK version string to logging.

### Fixed
- Fixed array allocation/deallocation bug in prepareJSONData.

## [3.2.9] - 2014-06-11
### Changed
- Replaced use of filesystem's cache directory with SQLite via KIOEventStore.

## [3.2.8] - 2014-06-05
### Fixed
- Upload with finished block consistency fix.

## [3.2.7] - 2014-04-26
### Added
- Support sending addons in events.

## [3.2.6] - 2014-03-22
### Fixed
- Bugfix to always invoke callback on upload, even if there are no events to upload.

## [3.2.5] - 2014-02-19
### Changed
- Remove ISO8601DateFormatter dependency.
- Use Grand Central Dispatch to not spawn one thread per upload invocation.

### Fixed
- Don't throw exceptions and crash the app when the local cache directory is unavailable.

## [3.2.4] - 2013-12-05
### Changed
- Get semantic versioning cleaned up for cocoapods (somehow got confused between 3.2.2 and 3.2.3).

## [3.2.2] - 2013-04-23
### Added
- Support for iOS 7 and ARM64.

### Changed
- Removed JSONKit dependency in favor of NSJONSerialization.

## [3.2.1] - 2013-04-23
### Added
- Added support for read and write scoped keys.
- Added support for travis.

### Changed
- Changed project token -> project ID.

[unreleased]: https://github.com/keenlabs/KeenClient-iOS/compare/3.5.6...HEAD
[3.5.6]: https://github.com/keenlabs/KeenClient-iOS/compare/3.5.5...3.5.6
[3.5.5]: https://github.com/keenlabs/KeenClient-iOS/compare/3.5.4...3.5.5
[3.5.4]: https://github.com/keenlabs/KeenClient-iOS/compare/3.5.3...3.5.4
[3.5.3]: https://github.com/keenlabs/KeenClient-iOS/compare/3.5.2...3.5.3
[3.5.2]: https://github.com/keenlabs/KeenClient-iOS/compare/3.5.1...3.5.2
[3.5.1]: https://github.com/keenlabs/KeenClient-iOS/compare/3.5.0...3.5.1
[3.5.0]: https://github.com/keenlabs/KeenClient-iOS/compare/3.4.3...3.5.0
[3.4.3]: https://github.com/keenlabs/KeenClient-iOS/compare/3.4.2...3.4.3
[3.4.2]: https://github.com/keenlabs/KeenClient-iOS/compare/3.4.1...3.4.2
[3.4.1]: https://github.com/keenlabs/KeenClient-iOS/compare/3.4.0...3.4.1
[3.4.0]: https://github.com/keenlabs/KeenClient-iOS/compare/3.3.1...3.4.0
[3.3.1]: https://github.com/keenlabs/KeenClient-iOS/compare/3.3.0...3.3.1
[3.3.0]: https://github.com/keenlabs/KeenClient-iOS/compare/3.2.20...3.3.0
[3.2.20]: https://github.com/keenlabs/KeenClient-iOS/compare/3.2.18...3.2.20
[3.2.18]: https://github.com/keenlabs/KeenClient-iOS/compare/3.2.17...3.2.18
[3.2.17]: https://github.com/keenlabs/KeenClient-iOS/compare/3.2.16...3.2.17
[3.2.16]: https://github.com/keenlabs/KeenClient-iOS/compare/3.2.15...3.2.16
[3.2.15]: https://github.com/keenlabs/KeenClient-iOS/compare/3.2.14...3.2.15
[3.2.14]: https://github.com/keenlabs/KeenClient-iOS/compare/3.2.13...3.2.14
[3.2.13]: https://github.com/keenlabs/KeenClient-iOS/compare/3.2.12...3.2.13
[3.2.12]: https://github.com/keenlabs/KeenClient-iOS/compare/3.2.10...3.2.12
[3.2.10]: https://github.com/keenlabs/KeenClient-iOS/compare/3.2.9...3.2.10
[3.2.9]: https://github.com/keenlabs/KeenClient-iOS/compare/3.2.8...3.2.9
[3.2.8]: https://github.com/keenlabs/KeenClient-iOS/compare/v3.2.7...3.2.8
[3.2.7]: https://github.com/keenlabs/KeenClient-iOS/compare/v3.2.6...v3.2.7
[3.2.6]: https://github.com/keenlabs/KeenClient-iOS/compare/v3.2.5...v3.2.6
[3.2.5]: https://github.com/keenlabs/KeenClient-iOS/compare/v3.2.4...v3.2.5
[3.2.4]: https://github.com/keenlabs/KeenClient-iOS/compare/v3.2.2...v3.2.4
[3.2.2]: https://github.com/keenlabs/KeenClient-iOS/compare/v3.2.1...v3.2.2
[3.2.1]: https://github.com/keenlabs/KeenClient-iOS/compare/v3.2.0...v3.2.1<|MERGE_RESOLUTION|>--- conflicted
+++ resolved
@@ -4,13 +4,11 @@
 
 
 ## [Unreleased][unreleased]
-<<<<<<< HEAD
 ### Added
 - Added support for using HTTP proxies. #171
-=======
+
 ### Changed
 - Updated Swift example project to Swift 3 syntax. #175
->>>>>>> 59250d0b
 
 ## [3.5.6] - 2016-08-05
 ### Fixed
