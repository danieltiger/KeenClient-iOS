--- conflicted
+++ resolved
@@ -69,12 +69,8 @@
 		1296399419C10D2C00B2B653 /* KeenClient.m in Sources */ = {isa = PBXBuildFile; fileRef = 017EE12714E30C96000F3868 /* KeenClient.m */; };
 		1296399519C10D2C00B2B653 /* KeenProperties.m in Sources */ = {isa = PBXBuildFile; fileRef = 012E8A551672B9A90021F6FA /* KeenProperties.m */; };
 		1296399619C10D2C00B2B653 /* KeenConstants.m in Sources */ = {isa = PBXBuildFile; fileRef = 01BA1B0414E895BC00CF9F84 /* KeenConstants.m */; };
-		1296399719C10D2C00B2B653 /* KIOEventStore.m in Sources */ = {isa = PBXBuildFile; fileRef = CA6410D718E37E7C00E53E3C /* KIOEventStore.m */; };
-<<<<<<< HEAD
-		1296399819C10D4000B2B653 /* keen_io_sqlite3.c in Sources */ = {isa = PBXBuildFile; fileRef = DE34F6F0197586EE00051390 /* keen_io_sqlite3.c */; settings = {COMPILER_FLAGS = "-w -Xanalyzer -analyzer-disable-checker"; }; };
 		87A3320D1AE13F9800104912 /* KeenClient.m in Sources */ = {isa = PBXBuildFile; fileRef = 017EE12714E30C96000F3868 /* KeenClient.m */; };
 		87A3320E1AE13F9800104912 /* KeenProperties.m in Sources */ = {isa = PBXBuildFile; fileRef = 012E8A551672B9A90021F6FA /* KeenProperties.m */; };
-		87A3320F1AE13F9800104912 /* KeenConstants.m in Sources */ = {isa = PBXBuildFile; fileRef = 01BA1B0414E895BC00CF9F84 /* KeenConstants.m */; };
 		87A332101AE13F9800104912 /* KIOEventStore.m in Sources */ = {isa = PBXBuildFile; fileRef = CA6410D718E37E7C00E53E3C /* KIOEventStore.m */; };
 		87A332111AE13FA000104912 /* keen_io_sqlite3.c in Sources */ = {isa = PBXBuildFile; fileRef = DE34F6F0197586EE00051390 /* keen_io_sqlite3.c */; };
 		87A332121AE13FB200104912 /* KeenClient.h in Headers */ = {isa = PBXBuildFile; fileRef = 017EE12614E30C96000F3868 /* KeenClient.h */; settings = {ATTRIBUTES = (Public, ); }; };
@@ -84,7 +80,6 @@
 		87A332161AE1400600104912 /* keen_io_sqlite3ext.h in Headers */ = {isa = PBXBuildFile; fileRef = DE34F6F2197586EE00051390 /* keen_io_sqlite3ext.h */; settings = {ATTRIBUTES = (Private, ); }; };
 		87A332171AE1400C00104912 /* KeenConstants.h in Headers */ = {isa = PBXBuildFile; fileRef = 01BA1B0314E895BC00CF9F84 /* KeenConstants.h */; };
 		87A3322E1AE15CBD00104912 /* KeenClientFramework.h in Headers */ = {isa = PBXBuildFile; fileRef = 87A3322C1AE15CA000104912 /* KeenClientFramework.h */; settings = {ATTRIBUTES = (Public, ); }; };
-=======
 		1296399819C10D4000B2B653 /* keen_io_sqlite3.c in Sources */ = {isa = PBXBuildFile; fileRef = DE34F6F0197586EE00051390 /* keen_io_sqlite3.c */; settings = {COMPILER_FLAGS = "-w -Xanalyzer -analyzer-disable-all-checks"; }; };
 		12AE4C3A1B4AD26D0015F41F /* KIOQuery.h in Headers */ = {isa = PBXBuildFile; fileRef = 3E63D9EE1AE7356C00E57A17 /* KIOQuery.h */; settings = {ATTRIBUTES = (Public, ); }; };
 		12AE4C3B1B4AD27D0015F41F /* KIOQuery.h in Headers */ = {isa = PBXBuildFile; fileRef = 3E63D9EE1AE7356C00E57A17 /* KIOQuery.h */; settings = {ATTRIBUTES = (Public, ); }; };
@@ -101,7 +96,6 @@
 		3EE5CAA21AF06A0700D6C48D /* SystemConfiguration.framework in Frameworks */ = {isa = PBXBuildFile; fileRef = 3EE5CAA11AF06A0700D6C48D /* SystemConfiguration.framework */; };
 		A51E31241B03C6EF00008248 /* HTTPCodes.h in Headers */ = {isa = PBXBuildFile; fileRef = A51E31221B03C6EF00008248 /* HTTPCodes.h */; settings = {ATTRIBUTES = (Public, ); }; };
 		A51E31251B03C6EF00008248 /* HTTPCodes.m in Sources */ = {isa = PBXBuildFile; fileRef = A51E31231B03C6EF00008248 /* HTTPCodes.m */; };
->>>>>>> 0eb67aab
 		CA6410D818E37E7C00E53E3C /* KIOEventStore.h in Headers */ = {isa = PBXBuildFile; fileRef = CA6410D618E37E7C00E53E3C /* KIOEventStore.h */; settings = {ATTRIBUTES = (Public, ); }; };
 		CA6410D918E37E7C00E53E3C /* KIOEventStore.m in Sources */ = {isa = PBXBuildFile; fileRef = CA6410D718E37E7C00E53E3C /* KIOEventStore.m */; };
 		CA6410E218E39F3A00E53E3C /* KIOEventStoreTests.m in Sources */ = {isa = PBXBuildFile; fileRef = CA6410E118E39F3A00E53E3C /* KIOEventStoreTests.m */; };
@@ -216,11 +210,9 @@
 		1296396919C10AD200B2B653 /* AppKit.framework */ = {isa = PBXFileReference; lastKnownFileType = wrapper.framework; name = AppKit.framework; path = Library/Frameworks/AppKit.framework; sourceTree = SDKROOT; };
 		1296397519C10AD200B2B653 /* XCTest.framework */ = {isa = PBXFileReference; lastKnownFileType = wrapper.framework; name = XCTest.framework; path = Library/Frameworks/XCTest.framework; sourceTree = DEVELOPER_DIR; };
 		1296398C19C10B8500B2B653 /* Cocoa.framework */ = {isa = PBXFileReference; lastKnownFileType = wrapper.framework; name = Cocoa.framework; path = Platforms/MacOSX.platform/Developer/SDKs/MacOSX10.9.sdk/System/Library/Frameworks/Cocoa.framework; sourceTree = DEVELOPER_DIR; };
-<<<<<<< HEAD
 		87A331F21AE13F6200104912 /* KeenClientFramework.framework */ = {isa = PBXFileReference; explicitFileType = wrapper.framework; includeInIndex = 0; path = KeenClientFramework.framework; sourceTree = BUILT_PRODUCTS_DIR; };
 		87A331F51AE13F6200104912 /* Info.plist */ = {isa = PBXFileReference; lastKnownFileType = text.plist.xml; path = Info.plist; sourceTree = "<group>"; };
 		87A3322C1AE15CA000104912 /* KeenClientFramework.h */ = {isa = PBXFileReference; lastKnownFileType = sourcecode.c.h; path = KeenClientFramework.h; sourceTree = "<group>"; };
-=======
 		3E63D9EE1AE7356C00E57A17 /* KIOQuery.h */ = {isa = PBXFileReference; fileEncoding = 4; lastKnownFileType = sourcecode.c.h; path = KIOQuery.h; sourceTree = "<group>"; };
 		3E63D9EF1AE7356C00E57A17 /* KIOQuery.m */ = {isa = PBXFileReference; fileEncoding = 4; lastKnownFileType = sourcecode.c.objc; path = KIOQuery.m; sourceTree = "<group>"; };
 		3E63D9F51AE7425000E57A17 /* KIOQueryTests.h */ = {isa = PBXFileReference; fileEncoding = 4; lastKnownFileType = sourcecode.c.h; path = KIOQueryTests.h; sourceTree = "<group>"; };
@@ -229,7 +221,6 @@
 		A51E31221B03C6EF00008248 /* HTTPCodes.h */ = {isa = PBXFileReference; fileEncoding = 4; lastKnownFileType = sourcecode.c.h; path = HTTPCodes.h; sourceTree = "<group>"; };
 		A51E31231B03C6EF00008248 /* HTTPCodes.m */ = {isa = PBXFileReference; fileEncoding = 4; lastKnownFileType = sourcecode.c.objc; path = HTTPCodes.m; sourceTree = "<group>"; };
 		A58E0C061AF85F3C00DF2B71 /* KeenSwiftClientExample.xcodeproj */ = {isa = PBXFileReference; lastKnownFileType = "wrapper.pb-project"; name = KeenSwiftClientExample.xcodeproj; path = KeenSwiftClientExample/KeenSwiftClientExample.xcodeproj; sourceTree = "<group>"; };
->>>>>>> 0eb67aab
 		CA6410D618E37E7C00E53E3C /* KIOEventStore.h */ = {isa = PBXFileReference; fileEncoding = 4; lastKnownFileType = sourcecode.c.h; path = KIOEventStore.h; sourceTree = "<group>"; };
 		CA6410D718E37E7C00E53E3C /* KIOEventStore.m */ = {isa = PBXFileReference; fileEncoding = 4; lastKnownFileType = sourcecode.c.objc; path = KIOEventStore.m; sourceTree = "<group>"; wrapsLines = 0; };
 		CA6410E018E39F3A00E53E3C /* KIOEventStoreTests.h */ = {isa = PBXFileReference; fileEncoding = 4; lastKnownFileType = sourcecode.c.h; path = KIOEventStoreTests.h; sourceTree = "<group>"; };
@@ -337,6 +328,7 @@
 		017EE11314E30C95000F3868 = {
 			isa = PBXGroup;
 			children = (
+				012E8A5C1672BE860021F6FA /* CoreLocation.framework */,
 				A58E0C061AF85F3C00DF2B71 /* KeenSwiftClientExample.xcodeproj */,
 				0105EE8C14E9A4940048D871 /* KeenClientExample.xcodeproj */,
 				01BA1AD414E77DC600CF9F84 /* Library */,
@@ -460,7 +452,6 @@
 			name = "Other Frameworks";
 			sourceTree = "<group>";
 		};
-<<<<<<< HEAD
 		87A331F31AE13F6200104912 /* KeenClient-Framework */ = {
 			isa = PBXGroup;
 			children = (
@@ -476,15 +467,6 @@
 				87A331F51AE13F6200104912 /* Info.plist */,
 			);
 			name = "Supporting Files";
-=======
-		A58E0C071AF85F3C00DF2B71 /* Products */ = {
-			isa = PBXGroup;
-			children = (
-				A58E0C0D1AF85F3D00DF2B71 /* KeenSwiftClientExample.app */,
-				A58E0C0F1AF85F3D00DF2B71 /* KeenSwiftClientExampleTests.xctest */,
-			);
-			name = Products;
->>>>>>> 0eb67aab
 			sourceTree = "<group>";
 		};
 		DE6955781951FBCC0044D2C4 /* sqlite-amalgamation */ = {
